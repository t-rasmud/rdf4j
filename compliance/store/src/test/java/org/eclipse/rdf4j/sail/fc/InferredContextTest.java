package org.eclipse.rdf4j.sail.fc;

import org.eclipse.rdf4j.common.iteration.CloseableIteration;
import org.eclipse.rdf4j.model.BNode;
import org.eclipse.rdf4j.model.Statement;
import org.eclipse.rdf4j.model.impl.SimpleValueFactory;
import org.eclipse.rdf4j.model.vocabulary.RDF;
import org.eclipse.rdf4j.model.vocabulary.RDFS;
import org.eclipse.rdf4j.sail.SailException;
import org.eclipse.rdf4j.sail.inferencer.fc.SchemaCachingRDFSInferencer;
import org.eclipse.rdf4j.sail.inferencer.fc.SchemaCachingRDFSInferencerConnection;
import org.eclipse.rdf4j.sail.memory.MemoryStore;
import org.junit.Test;

import static org.junit.Assert.assertEquals;
import static org.junit.Assert.assertFalse;
import static org.junit.Assert.assertTrue;

public class InferredContextTest {

	SimpleValueFactory vf = SimpleValueFactory.getInstance();

	BNode bNode = vf.createBNode();
	BNode type = vf.createBNode();
	BNode context = vf.createBNode();

	@Test
	public void testInferrecContextNull() {
		SchemaCachingRDFSInferencer sail = new SchemaCachingRDFSInferencer(new MemoryStore());

		sail.initialize();
		sail.setAddInferredStatementsToDefaultContext(true);

		try (SchemaCachingRDFSInferencerConnection connection = sail.getConnection()) {
			connection.begin();
			connection.addStatement(bNode, RDF.TYPE, type, context);
			connection.commit();

			assertFalse(connection.hasStatement(bNode, RDF.TYPE, RDFS.RESOURCE, true, context));
			assertTrue(connection.hasStatement(bNode, RDF.TYPE, RDFS.RESOURCE, true));

		}

	}

	@Test
	public void testInferrecContextNoNull() {
		SchemaCachingRDFSInferencer sail = new SchemaCachingRDFSInferencer(new MemoryStore());

		sail.initialize();
		sail.setAddInferredStatementsToDefaultContext(false);

		try (SchemaCachingRDFSInferencerConnection connection = sail.getConnection()) {
			connection.begin();
			connection.addStatement(bNode, RDF.TYPE, type, context);
			connection.commit();

			assertTrue(connection.hasStatement(bNode, RDF.TYPE, RDFS.RESOURCE, true, context));

			try (CloseableIteration<? extends Statement, SailException> statements = connection.getStatements(bNode,
					RDF.TYPE, RDFS.RESOURCE, true)) {
				while (statements.hasNext()) {
					Statement next = statements.next();
					assertEquals("Context should be equal", context, next.getContext());
				}
			}
		}

	}

	@Test
	public void testDefaultBehaviour() {
		SchemaCachingRDFSInferencer sail = new SchemaCachingRDFSInferencer(new MemoryStore());

<<<<<<< HEAD
		assertFalse(
			"Current default behaviour should be to add all statements to default context",
			sail.isAddInferredStatementsToDefaultContext()
		);
=======
		assertTrue("Current default behaviour should be to add all statements to default context",
				sail.isAddInferredStatementsToDefaultContext());
>>>>>>> c27425a2

	}

}<|MERGE_RESOLUTION|>--- conflicted
+++ resolved
@@ -72,15 +72,10 @@
 	public void testDefaultBehaviour() {
 		SchemaCachingRDFSInferencer sail = new SchemaCachingRDFSInferencer(new MemoryStore());
 
-<<<<<<< HEAD
 		assertFalse(
 			"Current default behaviour should be to add all statements to default context",
 			sail.isAddInferredStatementsToDefaultContext()
 		);
-=======
-		assertTrue("Current default behaviour should be to add all statements to default context",
-				sail.isAddInferredStatementsToDefaultContext());
->>>>>>> c27425a2
 
 	}
 
