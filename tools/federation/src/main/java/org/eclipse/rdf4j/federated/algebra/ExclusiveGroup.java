--- conflicted
+++ resolved
@@ -166,15 +166,8 @@
 
 		try {
 			// use the particular evaluation strategy for evaluation
-<<<<<<< HEAD
 			return strategy.evaluateExclusiveGroup(this, bindings);
-		} catch (RepositoryException e) {
-			throw new QueryEvaluationException(e);
-		} catch (MalformedQueryException e) {
-=======
-			return FederationManager.getInstance().getStrategy().evaluateExclusiveGroup(this, bindings);
 		} catch (RepositoryException | MalformedQueryException e) {
->>>>>>> bd85d91e
 			throw new QueryEvaluationException(e);
 		}
 
