<project xmlns="http://maven.apache.org/POM/4.0.0" xmlns:xsi="http://www.w3.org/2001/XMLSchema-instance"
	xsi:schemaLocation="http://maven.apache.org/POM/4.0.0 http://maven.apache.org/maven-v4_0_0.xsd">

	<modelVersion>4.0.0</modelVersion>
	<parent>
		<groupId>org.eclipse.rdf4j</groupId>
		<artifactId>rdf4j-parent</artifactId>
		<version>2.4-SNAPSHOT</version>
	</parent>

	<artifactId>rdf4j-tools</artifactId>
	<packaging>pom</packaging>

	<name>RDF4J Tools</name>
	<description>Server, Workbench, Console and other end-user tools for RDF4J.</description>

	<licenses>
		<license>
			<name>Eclipse Distribution License v1.0</name>
			<url>https://eclipse.org/org/documents/edl-v10.php</url>
			<distribution>repo</distribution>
			<comments>A BSD-style OSS license</comments>
		</license>
	</licenses>

	<properties>
		<spring.version>4.2.1.RELEASE</spring.version>
	</properties>
	
	<modules>
		<module>config</module>
		<module>console</module>
		<module>server</module>
		<module>server-spring</module>
		<module>workbench</module>
		<module>runtime</module>
		<module>runtime-osgi</module>
		<module>bom</module>
	</modules>

	<dependencyManagement>
		<dependencies>
			<!-- Spring framework -->
			<dependency>
				<groupId>org.springframework</groupId>
				<artifactId>spring-aop</artifactId>
				<version>${spring.version}</version>
				<exclusions>
					<exclusion>
						<groupId>commons-logging</groupId>
						<artifactId>commons-logging</artifactId>
					</exclusion>
				</exclusions>
			</dependency>
			<dependency>
				<groupId>org.springframework</groupId>
				<artifactId>spring-webmvc</artifactId>
				<version>${spring.version}</version>
				<exclusions>
					<exclusion>
						<groupId>commons-logging</groupId>
						<artifactId>commons-logging</artifactId>
					</exclusion>
				</exclusions>
			</dependency>
			<dependency>
				<groupId>org.springframework</groupId>
				<artifactId>spring-test</artifactId>
				<version>${spring.version}</version>
				<scope>test</scope>
				<exclusions>
					<exclusion>
						<groupId>commons-logging</groupId>
						<artifactId>commons-logging</artifactId>
					</exclusion>
				</exclusions>
			</dependency>
<<<<<<< HEAD

			<!-- various -->
			<dependency>
				<groupId>cglib</groupId>
				<artifactId>cglib</artifactId>
				<version>3.1</version>
			</dependency>
			<dependency>
				<groupId>com.google.guava</groupId>
				<artifactId>guava</artifactId>
				<version>18.0</version>
			</dependency>

			<!-- Logging: SLF4J and logback -->
			<dependency>
				<groupId>org.slf4j</groupId>
				<artifactId>slf4j-api</artifactId>
				<version>${slf4j.version}</version>
			</dependency>
			<dependency>
				<groupId>org.slf4j</groupId>
				<artifactId>slf4j-jdk14</artifactId>
				<version>${slf4j.version}</version>
			</dependency>
			<dependency>
				<groupId>org.slf4j</groupId>
				<artifactId>jcl-over-slf4j</artifactId>
				<version>${slf4j.version}</version>
				<scope>runtime</scope>
			</dependency>
			<dependency>
				<groupId>org.slf4j</groupId>
				<artifactId>log4j-over-slf4j</artifactId>
				<version>${slf4j.version}</version>
			</dependency>

			<dependency>
				<groupId>ch.qos.logback</groupId>
				<artifactId>logback-core</artifactId>
				<version>${logback.version}</version>
			</dependency>
			<dependency>
				<groupId>ch.qos.logback</groupId>
				<artifactId>logback-classic</artifactId>
				<version>${logback.version}</version>
			</dependency>

			<dependency>
				<groupId>org.json</groupId>
				<artifactId>json</artifactId>
				<version>20140107</version>
			</dependency>

			<!-- Testing: JUnit -->
			<dependency>
				<groupId>junit</groupId>
				<artifactId>junit</artifactId>
				<version>4.12</version>
				<scope>test</scope>
			</dependency>
			<dependency>
				<groupId>org.assertj</groupId>
				<artifactId>assertj-core</artifactId>
				<version>3.10.0</version>
				<scope>test</scope>
			</dependency>
			<dependency>
				<!-- needs extra dependencies: objenesis & hamcrest -->
				<groupId>org.mockito</groupId>
				<artifactId>mockito-core</artifactId>
				<version>1.10.19</version>
				<scope>test</scope>
			</dependency>
=======
>>>>>>> 555e4cef
		</dependencies>
	</dependencyManagement>

	<scm>
		<connection>scm:git:git://github.com:eclipse/rdf4j-tools.git</connection>
		<developerConnection>scm:git:git@github.com:eclipse/rdf4j-tools.git</developerConnection>
		<url>https://github.com/eclipse/rdf4j-tools</url>
	</scm>

</project><|MERGE_RESOLUTION|>--- conflicted
+++ resolved
@@ -75,82 +75,12 @@
 					</exclusion>
 				</exclusions>
 			</dependency>
-<<<<<<< HEAD
-
-			<!-- various -->
-			<dependency>
-				<groupId>cglib</groupId>
-				<artifactId>cglib</artifactId>
-				<version>3.1</version>
-			</dependency>
-			<dependency>
-				<groupId>com.google.guava</groupId>
-				<artifactId>guava</artifactId>
-				<version>18.0</version>
-			</dependency>
-
-			<!-- Logging: SLF4J and logback -->
-			<dependency>
-				<groupId>org.slf4j</groupId>
-				<artifactId>slf4j-api</artifactId>
-				<version>${slf4j.version}</version>
-			</dependency>
-			<dependency>
-				<groupId>org.slf4j</groupId>
-				<artifactId>slf4j-jdk14</artifactId>
-				<version>${slf4j.version}</version>
-			</dependency>
-			<dependency>
-				<groupId>org.slf4j</groupId>
-				<artifactId>jcl-over-slf4j</artifactId>
-				<version>${slf4j.version}</version>
-				<scope>runtime</scope>
-			</dependency>
-			<dependency>
-				<groupId>org.slf4j</groupId>
-				<artifactId>log4j-over-slf4j</artifactId>
-				<version>${slf4j.version}</version>
-			</dependency>
-
-			<dependency>
-				<groupId>ch.qos.logback</groupId>
-				<artifactId>logback-core</artifactId>
-				<version>${logback.version}</version>
-			</dependency>
-			<dependency>
-				<groupId>ch.qos.logback</groupId>
-				<artifactId>logback-classic</artifactId>
-				<version>${logback.version}</version>
-			</dependency>
-
-			<dependency>
-				<groupId>org.json</groupId>
-				<artifactId>json</artifactId>
-				<version>20140107</version>
-			</dependency>
-
-			<!-- Testing: JUnit -->
-			<dependency>
-				<groupId>junit</groupId>
-				<artifactId>junit</artifactId>
-				<version>4.12</version>
-				<scope>test</scope>
-			</dependency>
-			<dependency>
 				<groupId>org.assertj</groupId>
 				<artifactId>assertj-core</artifactId>
 				<version>3.10.0</version>
 				<scope>test</scope>
 			</dependency>
 			<dependency>
-				<!-- needs extra dependencies: objenesis & hamcrest -->
-				<groupId>org.mockito</groupId>
-				<artifactId>mockito-core</artifactId>
-				<version>1.10.19</version>
-				<scope>test</scope>
-			</dependency>
-=======
->>>>>>> 555e4cef
 		</dependencies>
 	</dependencyManagement>
 
