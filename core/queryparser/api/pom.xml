<project xmlns="http://maven.apache.org/POM/4.0.0" xmlns:xsi="http://www.w3.org/2001/XMLSchema-instance" xsi:schemaLocation="http://maven.apache.org/POM/4.0.0 http://maven.apache.org/maven-v4_0_0.xsd">

  <modelVersion>4.0.0</modelVersion>

<<<<<<< HEAD
	<parent>
		<groupId>org.eclipse.rdf4j</groupId>
		<artifactId>rdf4j-queryparser</artifactId>
		<version>3.1.0-SNAPSHOT</version>
	</parent>
=======
  <parent>
    <groupId>org.eclipse.rdf4j</groupId>
    <artifactId>rdf4j-queryparser</artifactId>
    <version>3.0.4-SNAPSHOT</version>
  </parent>
>>>>>>> 71a118cf

  <artifactId>rdf4j-queryparser-api</artifactId>

  <name>RDF4J: Query parser - API</name>
  <description>Query language parsers API.</description>

  <dependencies>
    <dependency>
      <groupId>${project.groupId}</groupId>
      <artifactId>rdf4j-query</artifactId>
      <version>${project.version}</version>
    </dependency>
    <dependency>
      <groupId>${project.groupId}</groupId>
      <artifactId>rdf4j-queryalgebra-model</artifactId>
      <version>${project.version}</version>
    </dependency>
    <dependency>
      <groupId>${project.groupId}</groupId>
      <artifactId>rdf4j-util</artifactId>
      <version>${project.version}</version>
    </dependency>
  </dependencies>
  <build>
    <plugins>
      <plugin>
        <groupId>com.github.siom79.japicmp</groupId>
        <artifactId>japicmp-maven-plugin</artifactId>
      </plugin>
    </plugins>
  </build>
</project><|MERGE_RESOLUTION|>--- conflicted
+++ resolved
@@ -2,19 +2,11 @@
 
   <modelVersion>4.0.0</modelVersion>
 
-<<<<<<< HEAD
-	<parent>
-		<groupId>org.eclipse.rdf4j</groupId>
-		<artifactId>rdf4j-queryparser</artifactId>
-		<version>3.1.0-SNAPSHOT</version>
-	</parent>
-=======
   <parent>
     <groupId>org.eclipse.rdf4j</groupId>
     <artifactId>rdf4j-queryparser</artifactId>
-    <version>3.0.4-SNAPSHOT</version>
+    <version>3.1.0-SNAPSHOT</version>
   </parent>
->>>>>>> 71a118cf
 
   <artifactId>rdf4j-queryparser-api</artifactId>
 
