--- conflicted
+++ resolved
@@ -60,20 +60,7 @@
 			<version>${project.version}</version>
 			<scope>test</scope>
 		</dependency>
-<<<<<<< HEAD
-		<dependency>
-			<groupId>junit</groupId>
-			<artifactId>junit</artifactId>
-			<scope>test</scope>
-		</dependency>
-		<dependency>
-			<groupId>org.assertj</groupId>
-			<artifactId>assertj-core</artifactId>
-			<scope>test</scope>
-		</dependency>
 
-=======
->>>>>>> 71a118cf
 	</dependencies>
 
 	<build>
