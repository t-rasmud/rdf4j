--- conflicted
+++ resolved
@@ -19,11 +19,6 @@
 import org.eclipse.rdf4j.model.vocabulary.RDF;
 import org.eclipse.rdf4j.model.vocabulary.SHACL;
 
-<<<<<<< HEAD
-import java.util.ArrayList;
-import java.util.Arrays;
-import java.util.List;
-
 /**
  * The ValidationReport represents the report from a SHACL validation in an easy-to-use Java API.
  *
@@ -32,9 +27,6 @@
  */
 @Deprecated
 public class ValidationReport {
-=======
-public class ValidationReport implements ModelInterface {
->>>>>>> 4ee1ddd2
 
 	private Resource id = SimpleValueFactory.getInstance().createBNode();
 
