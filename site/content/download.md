--- conflicted
+++ resolved
@@ -5,7 +5,6 @@
 
 You can either retrieve RDF4J via Apache Maven, or download the SDK or onejar directly.
 
-<<<<<<< HEAD
 # RDF4J 3.3.0 (latest)
 
 RDF4J 3.3.0 is our latest stable release. It requires Java 8. For details on what’s new and how to upgrade, see the [release and upgrade notes](/release-notes/#3-3-0).
@@ -14,30 +13,9 @@
   Full Eclipse RDF4J SDK, containing all libraries, RDF4J Server, Workbench, and Console applications, and Javadoc API.
 
 - [RDF4J 3.3.0 onejar](http://www.eclipse.org/downloads/download.php?file=/rdf4j/eclipse-rdf4j-3.3.0-onejar.jar)<br/>
-=======
-# RDF4J 3.2.3 (latest)
-
-RDF4J 3.2.3 is our latest stable release. It requires Java 8. For details on what’s new and how to upgrade, see the [release and upgrade notes](/release-notes/3.2.3).
-
-- [RDF4J 3.2.3 SDK (zip)](http://www.eclipse.org/downloads/download.php?file=/rdf4j/eclipse-rdf4j-3.2.3-sdk.zip)<br/>
-  Full Eclipse RDF4J SDK, containing all libraries, RDF4J Server, Workbench, and Console applications, and Javadoc API.
-
-- [RDF4J 3.2.3 onejar](http://www.eclipse.org/downloads/download.php?file=/rdf4j/eclipse-rdf4j-3.2.3-onejar.jar)<br/>
->>>>>>> a1903dc1
   Single jar file for easy inclusion of the full RDF4J toolkit in your Java project.
 
 - [RDF4J artifacts](https://search.maven.org/search?q=org.eclipse.rdf4j) on the [Maven Central Repository](http://search.maven.org/)
-
-# RDF4J 3.3.0 Milestone 1
-
-RDF4J 3.3.0-M1 is the first milestone build for the upcoming 3.3.0 release. It requires Java 8.
-
-- [RDF4J 3.3.0-M2 SDK (zip)](http://www.eclipse.org/downloads/download.php?file=/rdf4j/eclipse-rdf4j-3.3.0-M2-sdk.zip)<br/>
-  Full Eclipse RDF4J SDK, containing all libraries, RDF4J Server, Workbench, and Console applications, and Javadoc API.
-
-- [RDF4J 3.3.0-M2 onejar](http://www.eclipse.org/downloads/download.php?file=/rdf4j/eclipse-rdf4j-3.3.0-M2-onejar.jar)<br/>
-  Single jar file for easy inclusion of the full RDF4J toolkit in your Java project.
-
 
 # Apache Maven 
 
@@ -48,11 +26,7 @@
             <dependency>
                 <groupId>org.eclipse.RDF4J</groupId>
                 <artifactId>rdf4j-bom</artifactId>
-<<<<<<< HEAD
                 <version>3.3.0</version>
-=======
-                <version>3.2.3</version>
->>>>>>> a1903dc1
                 <type>pom</type>
                 <scope>import</scope>
             </dependency>
@@ -113,7 +87,7 @@
         </repository>
      </repositories>
 
-Then use RDF4J dependencies as normal, using 3.2.3-SNAPSHOT as the version number.
+Then use RDF4J dependencies as normal, using 3.3.1-SNAPSHOT or 3.4.0-SNAPSHOT as the version number.
 
 # Archives
 
