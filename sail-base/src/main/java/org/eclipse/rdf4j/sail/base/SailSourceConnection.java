/*******************************************************************************
 * Copyright (c) 2015 Eclipse RDF4J contributors, Aduna, and others.
 * All rights reserved. This program and the accompanying materials
 * are made available under the terms of the Eclipse Distribution License v1.0
 * which accompanies this distribution, and is available at
 * http://www.eclipse.org/org/documents/edl-v10.php.
 *******************************************************************************/
package org.eclipse.rdf4j.sail.base;

import java.util.HashMap;
import java.util.Map;

import org.eclipse.rdf4j.IsolationLevel;
import org.eclipse.rdf4j.IsolationLevels;
import org.eclipse.rdf4j.common.iteration.CloseableIteration;
import org.eclipse.rdf4j.common.iteration.DistinctIteration;
import org.eclipse.rdf4j.model.IRI;
import org.eclipse.rdf4j.model.Namespace;
import org.eclipse.rdf4j.model.Resource;
import org.eclipse.rdf4j.model.Statement;
import org.eclipse.rdf4j.model.Value;
import org.eclipse.rdf4j.model.ValueFactory;
import org.eclipse.rdf4j.query.BindingSet;
import org.eclipse.rdf4j.query.Dataset;
import org.eclipse.rdf4j.query.QueryEvaluationException;
import org.eclipse.rdf4j.query.algebra.QueryRoot;
import org.eclipse.rdf4j.query.algebra.TupleExpr;
import org.eclipse.rdf4j.query.algebra.evaluation.EvaluationStrategy;
import org.eclipse.rdf4j.query.algebra.evaluation.EvaluationStrategyFactory;
import org.eclipse.rdf4j.query.algebra.evaluation.TripleSource;
import org.eclipse.rdf4j.query.algebra.evaluation.federation.FederatedServiceResolver;
import org.eclipse.rdf4j.query.algebra.evaluation.federation.FederatedServiceResolverClient;
import org.eclipse.rdf4j.query.algebra.evaluation.impl.BindingAssigner;
import org.eclipse.rdf4j.query.algebra.evaluation.impl.CompareOptimizer;
import org.eclipse.rdf4j.query.algebra.evaluation.impl.ConjunctiveConstraintSplitter;
import org.eclipse.rdf4j.query.algebra.evaluation.impl.ConstantOptimizer;
import org.eclipse.rdf4j.query.algebra.evaluation.impl.DisjunctiveConstraintOptimizer;
import org.eclipse.rdf4j.query.algebra.evaluation.impl.FilterOptimizer;
import org.eclipse.rdf4j.query.algebra.evaluation.impl.IterativeEvaluationOptimizer;
import org.eclipse.rdf4j.query.algebra.evaluation.impl.OrderLimitOptimizer;
import org.eclipse.rdf4j.query.algebra.evaluation.impl.QueryJoinOptimizer;
import org.eclipse.rdf4j.query.algebra.evaluation.impl.QueryModelNormalizer;
import org.eclipse.rdf4j.query.algebra.evaluation.impl.RegexAsStringFunctionOptimizer;
import org.eclipse.rdf4j.query.algebra.evaluation.impl.SameTermFilterOptimizer;
import org.eclipse.rdf4j.query.algebra.evaluation.impl.StrictEvaluationStrategy;
import org.eclipse.rdf4j.query.algebra.evaluation.impl.StrictEvaluationStrategyFactory;
import org.eclipse.rdf4j.query.impl.EmptyBindingSet;
import org.eclipse.rdf4j.sail.SailConnection;
import org.eclipse.rdf4j.sail.SailException;
import org.eclipse.rdf4j.sail.UnknownSailTransactionStateException;
import org.eclipse.rdf4j.sail.UpdateContext;
import org.eclipse.rdf4j.sail.helpers.AbstractSail;
import org.eclipse.rdf4j.sail.helpers.NotifyingSailConnectionBase;
import org.eclipse.rdf4j.sail.inferencer.InferencerConnection;
import org.slf4j.Logger;
import org.slf4j.LoggerFactory;

/**
 * A {@link SailConnection} implementation that is based on an {@link SailStore} .
 * 
 * @author James Leigh
 */
public abstract class SailSourceConnection extends NotifyingSailConnectionBase
<<<<<<< HEAD
		implements InferencerConnection, FederatedServiceResolverClient
{

	private static final Logger logger = LoggerFactory.getLogger(SailSourceConnection.class);

=======
		implements InferencerConnection, FederatedServiceResolverClient {
>>>>>>> c27425a2
	@Override
	public boolean pendingRemovals() {
		return explicitSinks.values().stream().anyMatch(v -> {

			if (v instanceof Changeset) {
				return ((Changeset) v).hasDeprecated();
			}
			return false;
		});

	}

	/*-----------*
	 * Variables *
	 *-----------*/

	/**
	 * The state of store for outstanding operations.
	 */
	private final Map<UpdateContext, SailDataset> datasets = new HashMap<>();

	/**
	 * Outstanding changes that are underway, but not yet realized, by an active operation.
	 */
	private final Map<UpdateContext, SailSink> explicitSinks = new HashMap<>();

	/**
	 * Set of explicit statements that must not be inferred.
	 */
	private volatile SailDataset explicitOnlyDataset;

	/**
	 * Set of inferred statements that have already been inferred earlier.
	 */
	private volatile SailDataset inferredDataset;

	/**
	 * Outstanding inferred statements that are not yet flushed by a read operation.
	 */
	private volatile SailSink inferredSink;

	/**
	 * {@link ValueFactory} used by this connection.
	 */
	private final ValueFactory vf;

	/**
	 * The backing {@link SailStore} used to manage the state.
	 */
	private final SailStore store;

	/**
	 * The default {@link IsolationLevel} when not otherwise specified.
	 */
	private final IsolationLevel defaultIsolationLevel;

	/**
	 * An {@link SailSource} of only explicit statements when in an isolated transaction.
	 */
	private volatile SailSource explicitOnlyBranch;

	/**
	 * An {@link SailSource} of only inferred statements when in an isolated transaction.
	 */
	private volatile SailSource inferredOnlyBranch;

	/**
	 * An {@link SailSource} of all statements when in an isolated transaction.
	 */
	private volatile SailSource includeInferredBranch;

	/**
	 * {@link EvaluationStrategyFactory} to use.
	 */
	private final EvaluationStrategyFactory evalStratFactory;

	/**
	 * Connection specific resolver.
	 */
	private volatile FederatedServiceResolver federatedServiceResolver;

	/*--------------*
	 * Constructors *
	 *--------------*/

	/**
	 * Creates a new {@link SailConnection}, using the given {@link SailStore} to manage the state.
	 * 
	 * @param sail
	 * @param store
	 * @param resolver the FederatedServiceResolver to use with the {@link StrictEvaluationStrategy default
	 *                 EvaluationStrategy}.
	 */
	protected SailSourceConnection(AbstractSail sail, SailStore store, FederatedServiceResolver resolver) {
		this(sail, store, new StrictEvaluationStrategyFactory(resolver));
	}

	/**
	 * Creates a new {@link SailConnection}, using the given {@link SailStore} to manage the state.
	 *
	 * @param sail
	 * @param store
	 * @param evalStratFactory the {@link EvaluationStrategyFactory} to use.
	 */
	protected SailSourceConnection(AbstractSail sail, SailStore store, EvaluationStrategyFactory evalStratFactory) {
		super(sail);
		this.vf = sail.getValueFactory();
		this.store = store;
		this.defaultIsolationLevel = sail.getDefaultIsolationLevel();
		this.evalStratFactory = evalStratFactory;
		this.federatedServiceResolver = (evalStratFactory instanceof StrictEvaluationStrategyFactory)
				? ((StrictEvaluationStrategyFactory) evalStratFactory).getFederatedServiceResolver()
				: null;
	}

	/*---------*
	 * Methods *
	 *---------*/

	/**
	 * Returns the {@link FederatedServiceResolver} being used.
	 * 
	 * @return null if a custom {@link EvaluationStrategyFactory} is being used.
	 */
	public FederatedServiceResolver getFederatedServiceResolver() {
		return federatedServiceResolver;
	}

	/**
	 * Sets the {@link FederatedServiceResolver} to use. If a custom {@link EvaluationStrategyFactory} is being used
	 * then this only has an effect if it implements {@link FederatedServiceResolverClient}.
	 */
	@Override
	public void setFederatedServiceResolver(FederatedServiceResolver resolver) {
		this.federatedServiceResolver = resolver;
	}

	protected EvaluationStrategy getEvaluationStrategy(Dataset dataset, TripleSource tripleSource) {
		EvaluationStrategy evalStrat = evalStratFactory.createEvaluationStrategy(dataset, tripleSource);
		if (federatedServiceResolver != null && evalStrat instanceof FederatedServiceResolverClient) {
			((FederatedServiceResolverClient) evalStrat).setFederatedServiceResolver(federatedServiceResolver);
		}
		return evalStrat;
	}

	@Override
	protected CloseableIteration<? extends BindingSet, QueryEvaluationException> evaluateInternal(TupleExpr tupleExpr,
			Dataset dataset, BindingSet bindings, boolean includeInferred) throws SailException {
		flush();
		logger.trace("Incoming query model:\n{}", tupleExpr);

		// Clone the tuple expression to allow for more aggresive optimizations
		tupleExpr = tupleExpr.clone();

		if (!(tupleExpr instanceof QueryRoot)) {
			// Add a dummy root node to the tuple expressions to allow the
			// optimizers to modify the actual root node
			tupleExpr = new QueryRoot(tupleExpr);
		}

		SailSource branch = null;
		SailDataset rdfDataset = null;
		CloseableIteration<BindingSet, QueryEvaluationException> iter1 = null;
		CloseableIteration<BindingSet, QueryEvaluationException> iter2 = null;

		boolean allGood = false;
		try {
			branch = branch(includeInferred);
			rdfDataset = branch.dataset(getIsolationLevel());

			TripleSource tripleSource = new SailDatasetTripleSource(vf, rdfDataset);
			EvaluationStrategy strategy = getEvaluationStrategy(dataset, tripleSource);

			new BindingAssigner().optimize(tupleExpr, dataset, bindings);
			new ConstantOptimizer(strategy).optimize(tupleExpr, dataset, bindings);
			// The regex as string function optimizer works better if the constants are resolved
			new RegexAsStringFunctionOptimizer(vf).optimize(tupleExpr, dataset, bindings);
			new CompareOptimizer().optimize(tupleExpr, dataset, bindings);
			new ConjunctiveConstraintSplitter().optimize(tupleExpr, dataset, bindings);
			new DisjunctiveConstraintOptimizer().optimize(tupleExpr, dataset, bindings);
			new SameTermFilterOptimizer().optimize(tupleExpr, dataset, bindings);
			new QueryModelNormalizer().optimize(tupleExpr, dataset, bindings);
			new QueryJoinOptimizer(store.getEvaluationStatistics()).optimize(tupleExpr, dataset, bindings);
			// new SubSelectJoinOptimizer().optimize(tupleExpr, dataset,
			// bindings);
			new IterativeEvaluationOptimizer().optimize(tupleExpr, dataset, bindings);
			new FilterOptimizer().optimize(tupleExpr, dataset, bindings);
			new OrderLimitOptimizer().optimize(tupleExpr, dataset, bindings);

			logger.trace("Optimized query model:\n{}", tupleExpr);

			iter1 = strategy.evaluate(tupleExpr, EmptyBindingSet.getInstance());
			iter2 = interlock(iter1, rdfDataset, branch);
			allGood = true;
			return iter2;
		} catch (QueryEvaluationException e) {
			throw new SailException(e);
		} finally {
			if (!allGood) {
				try {
					if (iter2 != null) {
						iter2.close();
					}
				} finally {
					try {
						if (iter1 != null) {
							iter1.close();
						}
					} finally {
						try {
							if (rdfDataset != null) {
								rdfDataset.close();
							}
						} finally {
							if (branch != null) {
								branch.close();
							}
						}
					}
				}
			}
		}
	}

	@Override
	protected void closeInternal() throws SailException {
		// no-op
	}

	@Override
	protected CloseableIteration<? extends Resource, SailException> getContextIDsInternal() throws SailException {
		flush();
		SailSource branch = branch(false);
		SailDataset snapshot = branch.dataset(getIsolationLevel());
		return SailClosingIteration.makeClosable(snapshot.getContextIDs(), snapshot, branch);
	}

	@Override
	protected CloseableIteration<? extends Statement, SailException> getStatementsInternal(Resource subj, IRI pred,
			Value obj, boolean includeInferred, Resource... contexts) throws SailException {
		flush();
		SailSource branch = branch(includeInferred);
		SailDataset snapshot = branch.dataset(getIsolationLevel());
		return SailClosingIteration.makeClosable(snapshot.getStatements(subj, pred, obj, contexts), snapshot, branch);
	}

	@Override
	protected long sizeInternal(Resource... contexts) throws SailException {
		CloseableIteration<? extends Statement, SailException> iter = null;
		try {
			flush();
			iter = new DistinctIteration<Statement, SailException>(
					getStatementsInternal(null, null, null, false, contexts));

			long size = 0L;

			while (iter.hasNext()) {
				iter.next();
				size++;
			}

			return size;
		} finally {
			if (iter != null) {
				iter.close();
			}
		}
	}

	@Override
	protected CloseableIteration<? extends Namespace, SailException> getNamespacesInternal() throws SailException {
		SailSource branch = branch(false);
		SailDataset snapshot = branch.dataset(getIsolationLevel());
		return SailClosingIteration.makeClosable(snapshot.getNamespaces(), snapshot, branch);
	}

	@Override
	protected String getNamespaceInternal(String prefix) throws SailException {
		SailSource branch = null;
		SailDataset snapshot = null;
		try {
			branch = branch(false);
			snapshot = branch.dataset(getIsolationLevel());
			return snapshot.getNamespace(prefix);
		} finally {
			try {
				if (snapshot != null) {
					snapshot.close();
				}
			} finally {
				if (branch != null) {
					branch.close();
				}
			}
		}
	}

	@Override
	protected void startTransactionInternal() throws SailException {
		assert explicitOnlyBranch == null;
		assert inferredOnlyBranch == null;
		assert includeInferredBranch == null;
		IsolationLevel level = getTransactionIsolation();
		if (!IsolationLevels.NONE.isCompatibleWith(level)) {
			// only create transaction branches if transaction is isolated
			explicitOnlyBranch = store.getExplicitSailSource().fork();
			inferredOnlyBranch = store.getInferredSailSource().fork();
			includeInferredBranch = new UnionSailSource(inferredOnlyBranch, explicitOnlyBranch);
		}
	}

	@Override
	protected void prepareInternal() throws SailException {
		SailSource toCheckIncludeInferredBranch = includeInferredBranch;
		if (toCheckIncludeInferredBranch != null) {
			toCheckIncludeInferredBranch.prepare();
		}
	}

	@Override
	protected void commitInternal() throws SailException {
		SailSource toCloseInferredBranch = includeInferredBranch;
		explicitOnlyBranch = null;
		inferredOnlyBranch = null;
		includeInferredBranch = null;
		try {
			if (toCloseInferredBranch != null) {
				toCloseInferredBranch.flush();
			}
		} finally {
			if (toCloseInferredBranch != null) {
				toCloseInferredBranch.close();
			}
		}
	}

	@Override
	protected void rollbackInternal() throws SailException {
		synchronized (datasets) {
			SailDataset toCloseDataset = null;
			SailSink toCloseExplicitSink = null;
			SailDataset toCloseExplicitOnlyDataset = explicitOnlyDataset;
			explicitOnlyDataset = null;
			SailDataset toCloseInferredDataset = inferredDataset;
			inferredDataset = null;
			SailSink toCloseInferredSink = inferredSink;
			inferredSink = null;
			SailSource toCloseIncludeInferredBranch = includeInferredBranch;
			includeInferredBranch = null;
			explicitOnlyBranch = null;
			inferredOnlyBranch = null;
			try {
				if (datasets.containsKey(null)) {
					toCloseDataset = datasets.remove(null);
				}
			} finally {
				try {
					if (toCloseDataset != null) {
						toCloseDataset.close();
					}
				} finally {
					try {
						if (explicitSinks.containsKey(null)) {
							toCloseExplicitSink = explicitSinks.remove(null);
						}
					} finally {
						try {
							if (toCloseExplicitSink != null) {
								toCloseExplicitSink.close();
							}
						} finally {
							try {
								if (toCloseExplicitOnlyDataset != null) {
									toCloseExplicitOnlyDataset.close();
								}
							} finally {
								try {
									if (toCloseInferredDataset != null) {
										toCloseInferredDataset.close();
									}
								} finally {
									try {
										if (toCloseInferredSink != null) {
											toCloseInferredSink.close();
										}
									} finally {
										if (toCloseIncludeInferredBranch != null) {
											toCloseIncludeInferredBranch.close();
										}
									}
								}
							}
						}
					}
				}
			}
		}
	}

	@Override
	public void startUpdate(UpdateContext op) throws SailException {
		if (op != null) {
			IsolationLevel level = getIsolationLevel();
			flush();
			synchronized (datasets) {
				assert !datasets.containsKey(op);
				SailSource source;
				if (op.isIncludeInferred() && inferredOnlyBranch == null) {
					// IsolationLevels.NONE
					SailSource explicit = store.getExplicitSailSource();
					SailSource inferred = store.getInferredSailSource();
					source = new UnionSailSource(explicit, inferred);
				} else if (op.isIncludeInferred()) {
					source = new UnionSailSource(explicitOnlyBranch, inferredOnlyBranch);
				} else {
					source = branch(false);
				}
				datasets.put(op, source.dataset(level));
				explicitSinks.put(op, source.sink(level));
			}
		}
	}

	@Override
	public void addStatement(UpdateContext op, Resource subj, IRI pred, Value obj, Resource... contexts)
			throws SailException {

		verifyIsOpen();
		verifyIsActive();
		synchronized (datasets) {
			if (op == null && !datasets.containsKey(null)) {
				SailSource source = branch(false);
				datasets.put(null, source.dataset(getIsolationLevel()));
				explicitSinks.put(null, source.sink(getIsolationLevel()));
			}
			assert explicitSinks.containsKey(op);
			add(subj, pred, obj, datasets.get(op), explicitSinks.get(op), contexts);
		}
		addStatementInternal(subj, pred, obj, contexts);
	}

	@Override
	public void removeStatement(UpdateContext op, Resource subj, IRI pred, Value obj, Resource... contexts)
			throws SailException {
		verifyIsOpen();
		verifyIsActive();
		flush();
		synchronized (datasets) {
			if (op == null && !datasets.containsKey(null)) {
				SailSource source = branch(false);
				datasets.put(null, source.dataset(getIsolationLevel()));
				explicitSinks.put(null, source.sink(getIsolationLevel()));
			}
			assert explicitSinks.containsKey(op);
			remove(subj, pred, obj, datasets.get(op), explicitSinks.get(op), contexts);
		}
		removeStatementsInternal(subj, pred, obj, contexts);
	}

	@Override
	protected void endUpdateInternal(UpdateContext op) throws SailException {
		synchronized (datasets) {
			SailSink toCloseInferredSink = inferredSink;
			inferredSink = null;
			SailDataset toCloseExplicitOnlyDataset = explicitOnlyDataset;
			explicitOnlyDataset = null;
			SailDataset toCloseInferredDataset = inferredDataset;
			inferredDataset = null;
			try {
				if (toCloseInferredSink != null) {
					toCloseInferredSink.flush();
				}
			} finally {
				try {
					if (toCloseInferredSink != null) {
						toCloseInferredSink.close();
					}
				} finally {
					try {
						if (toCloseExplicitOnlyDataset != null) {
							toCloseExplicitOnlyDataset.close();
						}
					} finally {
						try {
							if (toCloseInferredDataset != null) {
								toCloseInferredDataset.close();
							}
						} finally {
							SailSink explicit = null;
							try {
								explicit = explicitSinks.remove(op);
								if (explicit != null) {
									explicit.flush();
								}
							} finally {
								try {
									if (explicit != null) {
										explicit.close();
									}
								} finally {
									SailDataset toCloseDataset = null;
									try {
										toCloseDataset = datasets.remove(op);
									} finally {
										if (toCloseDataset != null) {
											toCloseDataset.close();
										}
									}
								}
							}
						}
					}
				}
			}
		}
	}

	@Override
	public boolean addInferredStatement(Resource subj, IRI pred, Value obj, Resource... contexts) throws SailException {
		verifyIsOpen();
		verifyIsActive();
		IsolationLevel level = getIsolationLevel();
		synchronized (datasets) {
			if (inferredSink == null) {
				SailSource branch = branch(true);
				inferredDataset = branch.dataset(level);
				inferredSink = branch.sink(level);
				explicitOnlyDataset = branch(false).dataset(level);
			}
			boolean modified = false;
			if (contexts.length == 0) {
				if (!hasStatement(explicitOnlyDataset, subj, pred, obj)) {
					// only add inferred statements that aren't already explicit
					if (!hasStatement(inferredDataset, subj, pred, obj)) {
						// only report inferred statements that don't already
						// exist
						addStatementInternal(subj, pred, obj, contexts);
						notifyStatementAdded(vf.createStatement(subj, pred, obj));
						modified = true;
					}
					inferredSink.approve(subj, pred, obj, null);
				}
			} else {
				for (Resource ctx : contexts) {
					if (!hasStatement(explicitOnlyDataset, subj, pred, obj, ctx)) {
						// only add inferred statements that aren't already
						// explicit
						if (!hasStatement(inferredDataset, subj, pred, obj, ctx)) {
							// only report inferred statements that don't
							// already exist
							addStatementInternal(subj, pred, obj, ctx);
							notifyStatementAdded(vf.createStatement(subj, pred, obj, ctx));
							modified = true;
						}
						inferredSink.approve(subj, pred, obj, ctx);
					}
				}
			}
			return modified;
		}
	}

	private void add(Resource subj, IRI pred, Value obj, SailDataset dataset, SailSink sink, Resource... contexts)
			throws SailException {
		if (contexts.length == 0) {
			if (hasConnectionListeners() && !hasStatement(dataset, subj, pred, obj)) {
				notifyStatementAdded(vf.createStatement(subj, pred, obj));
			}
			sink.approve(subj, pred, obj, null);
		} else {
			for (Resource ctx : contexts) {
				if (hasConnectionListeners() && !hasStatement(dataset, subj, pred, obj, ctx)) {
					notifyStatementAdded(vf.createStatement(subj, pred, obj, ctx));
				}
				sink.approve(subj, pred, obj, ctx);
			}
		}
	}

	@Override
	public boolean removeInferredStatement(Resource subj, IRI pred, Value obj, Resource... contexts)
			throws SailException {
		verifyIsOpen();
		verifyIsActive();
		synchronized (datasets) {
			IsolationLevel level = getIsolationLevel();
			if (inferredSink == null) {
				SailSource branch = branch(true);
				inferredDataset = branch.dataset(level);
				inferredSink = branch.sink(level);
				explicitOnlyDataset = branch(false).dataset(level);
			}
			removeStatementsInternal(subj, pred, obj, contexts);
			return remove(subj, pred, obj, inferredDataset, inferredSink, contexts);
		}
	}

	private boolean remove(Resource subj, IRI pred, Value obj, SailDataset dataset, SailSink sink, Resource... contexts)
			throws SailException {
		boolean statementsRemoved = false;
		try (CloseableIteration<? extends Statement, SailException> iter = dataset.getStatements(subj, pred, obj,
				contexts)) {
			while (iter.hasNext()) {
				Statement st = iter.next();
				sink.deprecate(st.getSubject(), st.getPredicate(), st.getObject(), st.getContext());
				statementsRemoved = true;
				notifyStatementRemoved(st);
			}
		}
		return statementsRemoved;
	}

	@Override
	protected void clearInternal(Resource... contexts) throws SailException {
		verifyIsOpen();
		verifyIsActive();
		synchronized (datasets) {
			if (!datasets.containsKey(null)) {
				SailSource source = branch(false);
				datasets.put(null, source.dataset(getIsolationLevel()));
				explicitSinks.put(null, source.sink(getIsolationLevel()));
			}
			assert explicitSinks.containsKey(null);
			if (this.hasConnectionListeners()) {
				remove(null, null, null, datasets.get(null), explicitSinks.get(null), contexts);
			}
			explicitSinks.get(null).clear(contexts);
		}
	}

	@Override
	public void clearInferred(Resource... contexts) throws SailException {
		verifyIsOpen();
		verifyIsActive();
		synchronized (datasets) {
			if (inferredSink == null) {
				IsolationLevel level = getIsolationLevel();
				SailSource branch = branch(true);
				inferredDataset = branch.dataset(level);
				inferredSink = branch.sink(level);
				explicitOnlyDataset = branch(false).dataset(level);
			}
			if (this.hasConnectionListeners()) {
				remove(null, null, null, inferredDataset, inferredSink, contexts);
			}
			inferredSink.clear(contexts);
		}
	}

	@Override
	public void flushUpdates() throws SailException {
		flush();
	}

	@Override
	protected void setNamespaceInternal(String prefix, String name) throws SailException {
		SailSource branch = null;
		SailSink sink = null;
		try {
			branch = branch(false);
			sink = branch.sink(getTransactionIsolation());
			sink.setNamespace(prefix, name);
			sink.flush();
		} finally {
			try {
				if (sink != null) {
					sink.close();
				}
			} finally {
				if (branch != null) {
					branch.close();
				}
			}
		}
	}

	@Override
	protected void removeNamespaceInternal(String prefix) throws SailException {
		SailSource branch = null;
		SailSink sink = null;
		try {
			branch = branch(false);
			sink = branch.sink(getTransactionIsolation());
			sink.removeNamespace(prefix);
			sink.flush();
		} finally {
			try {
				if (sink != null) {
					sink.close();
				}
			} finally {
				if (branch != null) {
					branch.close();
				}
			}
		}
	}

	@Override
	protected void clearNamespacesInternal() throws SailException {
		SailSource branch = null;
		SailSink sink = null;
		try {
			branch = branch(false);
			sink = branch.sink(getTransactionIsolation());
			sink.clearNamespaces();
			sink.flush();
		} finally {
			try {
				if (sink != null) {
					sink.close();
				}
			} finally {
				if (branch != null) {
					branch.close();
				}
			}
		}
	}

	/*-------------------------------------*
	 * Inner class MemEvaluationStatistics *
	 *-------------------------------------*/

	private IsolationLevel getIsolationLevel() throws UnknownSailTransactionStateException {
		if (isActive()) {
			return super.getTransactionIsolation();
		} else {
			return defaultIsolationLevel;
		}
	}

	/**
	 * @return read operation {@link SailSource}
	 * @throws SailException
	 */
	private SailSource branch(boolean includeinferred) throws SailException {
		boolean active = isActive();
		IsolationLevel level = getIsolationLevel();
		boolean isolated = !IsolationLevels.NONE.isCompatibleWith(level);
		if (includeinferred && active && isolated) {
			// use the transaction branch
			return new DelegatingSailSource(includeInferredBranch, false);
		} else if (active && isolated) {
			// use the transaction branch
			return new DelegatingSailSource(explicitOnlyBranch, false);
		} else if (includeinferred && active) {
			// don't actually branch source
			return new UnionSailSource(store.getInferredSailSource(), store.getExplicitSailSource());
		} else if (active) {
			// don't actually branch source
			return store.getExplicitSailSource();
		} else if (includeinferred) {
			// create a new branch for read operation
			return new UnionSailSource(store.getInferredSailSource().fork(), store.getExplicitSailSource().fork());
		} else {
			// create a new branch for read operation
			return store.getExplicitSailSource().fork();
		}
	}

	private <T, X extends Exception> CloseableIteration<T, QueryEvaluationException> interlock(
			CloseableIteration<T, QueryEvaluationException> iter, SailClosable... closes) {
		return new SailClosingIteration<T, QueryEvaluationException>(iter, closes) {

			@Override
			protected void handleSailException(SailException e) throws QueryEvaluationException {
				throw new QueryEvaluationException(e);
			}
		};
	}

	private boolean hasStatement(SailDataset dataset, Resource subj, IRI pred, Value obj, Resource... contexts)
			throws SailException {
		try (CloseableIteration<? extends Statement, SailException> iter = dataset.getStatements(subj, pred, obj,
				contexts)) {
			return iter.hasNext();
		}
	}

}<|MERGE_RESOLUTION|>--- conflicted
+++ resolved
@@ -61,15 +61,11 @@
  * @author James Leigh
  */
 public abstract class SailSourceConnection extends NotifyingSailConnectionBase
-<<<<<<< HEAD
 		implements InferencerConnection, FederatedServiceResolverClient
 {
 
 	private static final Logger logger = LoggerFactory.getLogger(SailSourceConnection.class);
 
-=======
-		implements InferencerConnection, FederatedServiceResolverClient {
->>>>>>> c27425a2
 	@Override
 	public boolean pendingRemovals() {
 		return explicitSinks.values().stream().anyMatch(v -> {
